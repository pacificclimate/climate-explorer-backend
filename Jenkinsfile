--- conflicted
+++ resolved
@@ -7,11 +7,7 @@
     }
 
     stage('Python Test Suite') {
-<<<<<<< HEAD
-        runPythonTestSuite('pcic/geospatial-python:gdal3', ['requirements.txt'], '-v')
-=======
-        runPythonTestSuite('pcic/geospatial-python', ['requirements.txt', 'test_requirements.txt'], '-v --flake8')
->>>>>>> 8bbcc483
+        runPythonTestSuite('pcic/geospatial-python:gdal3', ['requirements.txt', 'test_requirements.txt'], '-v --flake8')
     }
 
     stage('Clean Workspace') {
